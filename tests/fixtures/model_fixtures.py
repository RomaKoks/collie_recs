--- conflicted
+++ resolved
@@ -4,37 +4,21 @@
 import pytest
 import torch
 
-<<<<<<< HEAD
-from collie_recs.interactions import (ApproximateNegativeSamplingInteractionsDataLoader,
-                                      HDF5InteractionsDataLoader,
-                                      InteractionsDataLoader)
-from collie_recs.model import (ColdStartModel,
-                               CollaborativeMetricLearningModel,
-                               CollieMinimalTrainer,
-                               CollieTrainer,
-                               DeepFM,
-                               HybridModel,
-                               HybridPretrainedModel,
-                               MatrixFactorizationModel,
-                               MLPMatrixFactorizationModel,
-                               NeuralCollaborativeFiltering,
-                               NonlinearMatrixFactorizationModel)
-from collie_recs.utils import pandas_df_to_hdf5
-=======
 from collie.interactions import (ApproximateNegativeSamplingInteractionsDataLoader,
                                  HDF5InteractionsDataLoader,
                                  InteractionsDataLoader)
-from collie.model import (CollaborativeMetricLearningModel,
+from collie.model import (ColdStartModel,
+                          CollaborativeMetricLearningModel,
                           CollieMinimalTrainer,
                           CollieTrainer,
                           DeepFM,
+                          HybridModel,
                           HybridPretrainedModel,
                           MatrixFactorizationModel,
                           MLPMatrixFactorizationModel,
                           NeuralCollaborativeFiltering,
                           NonlinearMatrixFactorizationModel)
 from collie.utils import pandas_df_to_hdf5
->>>>>>> 934d0e7e
 
 
 @pytest.fixture(scope='session')
