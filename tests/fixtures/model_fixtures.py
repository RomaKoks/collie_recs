--- conflicted
+++ resolved
@@ -7,14 +7,10 @@
 from collie_recs.interactions import (ApproximateNegativeSamplingInteractionsDataLoader,
                                       HDF5InteractionsDataLoader,
                                       InteractionsDataLoader)
-<<<<<<< HEAD
 from collie_recs.model import (CollaborativeMetricLearningModel,
+                               CollieMinimalTrainer,
                                CollieTrainer,
                                DeepFM,
-=======
-from collie_recs.model import (CollieMinimalTrainer,
-                               CollieTrainer,
->>>>>>> 0c7af6b4
                                HybridPretrainedModel,
                                MatrixFactorizationModel,
                                MLPMatrixFactorizationModel,
